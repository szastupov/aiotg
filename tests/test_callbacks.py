--- conflicted
+++ resolved
@@ -83,7 +83,6 @@
     assert called_with == "foo bar"
 
 
-<<<<<<< HEAD
 def test_channel_default():
     called_with = None
 
@@ -96,10 +95,7 @@
     assert called_with == "foo bar"
 
 
-def test_inline():
-=======
 def test_default_inline():
->>>>>>> 6465a035
     called_with = None
 
     @bot.inline
